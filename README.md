# ProDEC

A package to easily calculate descriptors of protein sequences and their common transforms.

## Installation

<<<<<<< HEAD
    pip install https://github.com/OlivierBeq/ProDEC/tarball/master
=======
    pip install https://github.com/OlivierBeq/ProDEC/tarball/matser
>>>>>>> c3b3fdcc

## Getting started

ProDEC is organised in three classes:
 1. **ProteinDescripors** - loads all available descriptors and allows you to instanciate them
 2. **Descriptor** - instanciated from the latter, allows retrieval of raw descriptor values
 3. **Transform** - to calculate domain averages, auto-cross covariances or physicochemical distance transformations

Let us get the largest protein sequence from uniprot (*as of May 29th, 2020*).

    import urllib.request
    
    url = 'https://www.uniprot.org/uniprot/A0A5A9P0L4.fasta'
    with urllib.request.urlopen(url) as data:
	    sequence = ''.join([line.decode('ascii').strip() for line in data][1:])
Get available descriptors

    import proDEC
    pdescs = proDEC.ProteinDescriptors()
    pdescs.available_descriptors
Identify the descriptor ID corresponding to Zscales (Hellberg *et al.* 1987). 
    
    zscales = pdescs.get_descriptor('Zscale Hellberg')
Get information about the descriptor as defined in the original article.

    zscales.summary
Get values defined for each amino acid in the original article.

    zscales.definition
Get values for the sequence.

    zscales.get(sequence)
Get available transforms (static method).

    proDEC.Transform.available_transforms()
Calculate domain averages over 50 domains.

    avg_zscale = proDEC.Transform('AVG', zscales)
    avg_zscale.get(sequence, domains=50)
Get information about the tranform.

    avg_zscale.summary
Calculate auto-cross covarainces with lag 10.

    acc_zscale = proDEC.Transform('ACC', zscales)
    acc_zscale.get(sequence, lag=10)
Calculate physicochemical distance transformation with lag 100.

    pdt_zscale = proDEC.Transform('PDT', zscales)
    pdt_zscale.get(sequence, lag=100)

## Advanced usage
### Descriptors

 - ***Flattening raw values***

In the case of multiple values being defined for one amino acid, the resulting sequence descriptors are flattened by default. This means that one gets a list in which values for each amino acid are contiguous.
This feature can be turned off, resulting in a list of lists, each dimension being separate from the other (e.g. for Zscales Hellberg, a list containing 3 sub-lists: the first sub-list with values of the first dimension for the whole sequence). 

    zscales.get(sequence, flatten=False)

 - ***Dealing with gaps***

In the case of aligned sequences, one may want to omit gaps. By default, gaps are considered and given a value of  0.0 . Gaps can either be omitted like so:

    zscales.get(sequence, gaps='omit')
or given any arbitrary value

    zscales.get(sequence, gaps=-1)

 - ***Non-standard amino acids***

If working with another dictionary than the 20 standard amino acids, one can provide the ones they are working with. This is only possible if the user defines their own descriptor supporting these aminoacids.

    pdescs = proDEC.ProteinDescriptors()
    mydesc = pdescs.get('Descriptor supporting Selenocysteine and Pyrrolysine')
    mydesc.get(sequence, dictionary=list('ACDEFGHIKLMNOPQRSTUVWY'))
 

 - ***Raychaudhury's descriptor***

Rachaudhury  *et al.*'s values can be weighted by different powers (*default: -4*).

    pdescs = proDEC.ProteinDescriptors()
    raych = pdescs.get('Raychaudhury')
    raych.get(sequence, power=-3)

Calculation of Raychaudhury's values is ***O(n²)*** . To speed this calculation, a sliding window optimization has been made, resulting in an  ***O(n)*** algorithm. By default the window width is set to 120 giving accuracy to the third decimal place. One may change the width by specifying the precision (half of the window size).

    raych.get(sequence, prec=80) # Window size = 160
To turn the optimization off and get full precision:

    raych.get(sequence, prec=0)

### Transfoms

 - ***Compatibility***

Some transforms cannot be calculated for binary descriptors. Som others can only be calculated with binary descriptors. One can check for compatibility between a transform and a descriptor.

    psm = pdescs.get_descriptor('PSM')
    proDEC.Transform.is_compatible('AVG', 'PSM')

 - ***PDT***

By default physicochemical distance transformation is not set to return transformed values per dimension but their mean average. One can do so using the following:

    pdt_zscale = proDEC.Transform('PDT', zscales)
    pdt_zscale.get(sequence, average=False)

 - ***Transforms and advanced descriptor arguments***

All arguments a *Descriptor* accepts can be supplied to a transform's *get* method.

    pdt_zscale.get(sequence, lag=10, average=False, flatten=False)
    raych = pdescs.get('Raychaudhury')
    acc_raych = proDEC.Transform('ACC', raych)
    acc_raych.get(sequence, power=-3, gaps='omit', prec=100, flatten=False, lag=12)

### Adding new descriptors
Supplied descriptors are described in the file named *data.json* under the *src* folder.
The list of available descriptors is loaded from the *data.json* file when **ProteinDescriptors** is instanciated.
Add your favorite descriptor to the list, respecting the format of the file and giving it a unique ID, for it to be available.

### Checking descriptor for amino acids support
One can check the compatibility of their engineered descriptor with any sequence.

    vstv= pdescs.get_descriptor('VSTV')
    vstv.is_sequence_valid('ABCDEFGHIJKLMNOPQRSTUVWXYZ')<|MERGE_RESOLUTION|>--- conflicted
+++ resolved
@@ -4,11 +4,8 @@
 
 ## Installation
 
-<<<<<<< HEAD
     pip install https://github.com/OlivierBeq/ProDEC/tarball/master
-=======
-    pip install https://github.com/OlivierBeq/ProDEC/tarball/matser
->>>>>>> c3b3fdcc
+
 
 ## Getting started
 
